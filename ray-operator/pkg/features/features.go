--- conflicted
+++ resolved
@@ -25,20 +25,18 @@
 	// Enables new deletion policy API in RayJob
 	RayJobDeletionPolicy featuregate.Feature = "RayJobDeletionPolicy"
 
-<<<<<<< HEAD
-	// owner: @ryanaoleary
+	// owner: @aaronliang
+	// rep: N/A
+	// alpha: v1.0
+	// Enables multi-host worker indexing
+	RayMultiHostIndexing featuregate.Feature = "RayMultiHostIndexing"
+  
+  // owner: @ryanaoleary
 	// rep: N/A
 	// alpha: v1.0
 	//
 	// Enabled NewClusterWithIncrementalUpgrade type for RayService zero-downtime upgrades.
 	RayServiceIncrementalUpgrade featuregate.Feature = "RayServiceIncrementalUpgrade"
-=======
-	// owner: @aaronliang
-	// rep: N/A
-	// alpha: v1.0
-	// Enables multi-host worker indexing
-	RayMultiHostIndexing featuregate.Feature = "RayMultiHostIndexing"
->>>>>>> 944b60c6
 )
 
 func init() {
@@ -46,15 +44,10 @@
 }
 
 var defaultFeatureGates = map[featuregate.Feature]featuregate.FeatureSpec{
-<<<<<<< HEAD
-	RayClusterStatusConditions:   {Default: true, PreRelease: featuregate.Beta},
-	RayJobDeletionPolicy:         {Default: false, PreRelease: featuregate.Alpha},
-	RayServiceIncrementalUpgrade: {Default: false, PreRelease: featuregate.Alpha},
-=======
 	RayClusterStatusConditions: {Default: true, PreRelease: featuregate.Beta},
 	RayJobDeletionPolicy:       {Default: false, PreRelease: featuregate.Alpha},
 	RayMultiHostIndexing:       {Default: false, PreRelease: featuregate.Alpha},
->>>>>>> 944b60c6
+  RayServiceIncrementalUpgrade: {Default: false, PreRelease: featuregate.Alpha},
 }
 
 // SetFeatureGateDuringTest is a helper method to override feature gates in tests.
